--- conflicted
+++ resolved
@@ -1,9 +1,3 @@
-<<<<<<< HEAD
-=======
-use crate::core::fields::m31::M31;
-use crate::{impl_extension_field, impl_field};
-use num_traits::{Num, One, Zero};
->>>>>>> e69654d4
 use std::fmt::Display;
 use std::ops::{
     Add, AddAssign, Div, DivAssign, Mul, MulAssign, Neg, Rem, RemAssign, Sub, SubAssign,
@@ -12,7 +6,7 @@
 use num_traits::{Num, One, Zero};
 
 use crate::core::fields::m31::M31;
-use crate::impl_field;
+use crate::{impl_extension_field, impl_field};
 
 pub const P2: u64 = 4611686014132420609; // (2 ** 31 - 1) ** 2
 
